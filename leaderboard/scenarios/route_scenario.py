#!/usr/bin/env python

# Copyright (c) 2019 Intel Corporation
#
# This work is licensed under the terms of the MIT license.
# For a copy, see <https://opensource.org/licenses/MIT>.

"""
This module provides Challenge routes as standalone scenarios
"""

from __future__ import print_function

import math
import xml.etree.ElementTree as ET
import numpy.random as random

import py_trees

import carla

from agents.navigation.local_planner import RoadOption

# pylint: disable=line-too-long
from srunner.scenarioconfigs.scenario_configuration import ScenarioConfiguration, ActorConfigurationData
# pylint: enable=line-too-long
from srunner.scenariomanager.scenarioatomics.atomic_behaviors import Idle, ScenarioTriggerer
from srunner.scenariomanager.carla_data_provider import CarlaDataProvider
from srunner.scenarios.basic_scenario import BasicScenario
from srunner.scenarios.control_loss import ControlLoss
from srunner.scenarios.follow_leading_vehicle import FollowLeadingVehicle
from srunner.scenarios.object_crash_vehicle import DynamicObjectCrossing
from srunner.scenarios.object_crash_intersection import VehicleTurningRoute
from srunner.scenarios.other_leading_vehicle import OtherLeadingVehicle
from srunner.scenarios.maneuver_opposite_direction import ManeuverOppositeDirection
from srunner.scenarios.junction_crossing_route import SignalJunctionCrossingRoute, NoSignalJunctionCrossingRoute

from srunner.scenariomanager.scenarioatomics.atomic_criteria import (CollisionTest,
                                                                     InRouteTest,
                                                                     RouteCompletionTest,
                                                                     OutsideRouteLanesTest,
                                                                     RunningRedLightTest,
                                                                     RunningStopTest,
                                                                     ActorSpeedAboveThresholdTest)

from leaderboard.scenarios.background_activity import BackgroundActivity
from leaderboard.utils.route_parser import RouteParser, TRIGGER_THRESHOLD, TRIGGER_ANGLE_THRESHOLD
from leaderboard.utils.route_manipulation import interpolate_trajectory

ROUTESCENARIO = ["RouteScenario"]

SECONDS_GIVEN_PER_METERS = 0.8
INITIAL_SECONDS_DELAY = 5.0

NUMBER_CLASS_TRANSLATION = {
    "Scenario1": ControlLoss,
    "Scenario2": FollowLeadingVehicle,
    "Scenario3": DynamicObjectCrossing,
    "Scenario4": VehicleTurningRoute,
    "Scenario5": OtherLeadingVehicle,
    "Scenario6": ManeuverOppositeDirection,
    "Scenario7": SignalJunctionCrossingRoute,
    "Scenario8": SignalJunctionCrossingRoute,
    "Scenario9": SignalJunctionCrossingRoute,
    "Scenario10": NoSignalJunctionCrossingRoute
}


def oneshot_behavior(name, variable_name, behaviour):
    """
    This is taken from py_trees.idiom.oneshot.
    """
    # Initialize the variables
    blackboard = py_trees.blackboard.Blackboard()
    _ = blackboard.set(variable_name, False)

    # Wait until the scenario has ended
    subtree_root = py_trees.composites.Selector(name=name)
    check_flag = py_trees.blackboard.CheckBlackboardVariable(
        name=variable_name + " Done?",
        variable_name=variable_name,
        expected_value=True,
        clearing_policy=py_trees.common.ClearingPolicy.ON_INITIALISE
    )
    set_flag = py_trees.blackboard.SetBlackboardVariable(
        name="Mark Done",
        variable_name=variable_name,
        variable_value=True
    )
    # If it's a sequence, don't double-nest it in a redundant manner
    if isinstance(behaviour, py_trees.composites.Sequence):
        behaviour.add_child(set_flag)
        sequence = behaviour
    else:
        sequence = py_trees.composites.Sequence(name="OneShot")
        sequence.add_children([behaviour, set_flag])

    subtree_root.add_children([check_flag, sequence])
    return subtree_root


def convert_json_to_transform(actor_dict):
    """
    Convert a JSON string to a CARLA transform
    """
    return carla.Transform(location=carla.Location(x=float(actor_dict['x']), y=float(actor_dict['y']),
                                                   z=float(actor_dict['z'])),
                           rotation=carla.Rotation(roll=0.0, pitch=0.0, yaw=float(actor_dict['yaw'])))


def convert_json_to_actor(actor_dict):
    """
    Convert a JSON string to an ActorConfigurationData dictionary
    """
    node = ET.Element('waypoint')
    node.set('x', actor_dict['x'])
    node.set('y', actor_dict['y'])
    node.set('z', actor_dict['z'])
    node.set('yaw', actor_dict['yaw'])

    return ActorConfigurationData.parse_from_node(node, 'simulation')


def convert_transform_to_location(transform_vec):
    """
    Convert a vector of transforms to a vector of locations
    """
    location_vec = []
    for transform_tuple in transform_vec:
        location_vec.append((transform_tuple[0].location, transform_tuple[1]))

    return location_vec


def compare_scenarios(scenario_choice, existent_scenario):
    """
    Compare function for scenarios based on distance of the scenario start position
    """
    def transform_to_pos_vec(scenario):
        """
        Convert left/right/front to a meaningful CARLA position
        """
        position_vec = [scenario['trigger_position']]
        if scenario['other_actors'] is not None:
            if 'left' in scenario['other_actors']:
                position_vec += scenario['other_actors']['left']
            if 'front' in scenario['other_actors']:
                position_vec += scenario['other_actors']['front']
            if 'right' in scenario['other_actors']:
                position_vec += scenario['other_actors']['right']

        return position_vec

    # put the positions of the scenario choice into a vec of positions to be able to compare

    choice_vec = transform_to_pos_vec(scenario_choice)
    existent_vec = transform_to_pos_vec(existent_scenario)
    for pos_choice in choice_vec:
        for pos_existent in existent_vec:

            dx = float(pos_choice['x']) - float(pos_existent['x'])
            dy = float(pos_choice['y']) - float(pos_existent['y'])
            dz = float(pos_choice['z']) - float(pos_existent['z'])
            dist_position = math.sqrt(dx * dx + dy * dy + dz * dz)
            dyaw = float(pos_choice['yaw']) - float(pos_choice['yaw'])
            dist_angle = math.sqrt(dyaw * dyaw)
            if dist_position < TRIGGER_THRESHOLD and dist_angle < TRIGGER_ANGLE_THRESHOLD:
                return True

    return False


class RouteScenario(BasicScenario):

    """
    Implementation of a RouteScenario, i.e. a scenario that consists of driving along a pre-defined route,
    along which several smaller scenarios are triggered
    """

    category = "RouteScenario"

    def __init__(self, world, config, debug_mode=0, criteria_enable=True):
        """
        Setup all relevant parameters and create scenarios along route
        """
        self.config = config
        self.route = None
        self.sampled_scenarios_definitions = None
        self.background_amount = 0

        self._update_route(world, config, debug_mode>0)

        ego_vehicle = self._update_ego_vehicle()

        self.list_scenarios = self._build_scenario_instances(world,
                                                             ego_vehicle,
                                                             self.sampled_scenarios_definitions,
                                                             scenarios_per_tick=10,
                                                             timeout=self.timeout,
                                                             debug_mode=debug_mode>1)

        self.list_scenarios.append(BackgroundActivity(world, ego_vehicle, self.config, self.route, timeout=self.timeout))

        super(RouteScenario, self).__init__(name=config.name,
                                            ego_vehicles=[ego_vehicle],
                                            config=config,
                                            world=world,
                                            debug_mode=debug_mode>1,
                                            terminate_on_failure=False,
                                            criteria_enable=criteria_enable)

    def _update_route(self, world, config, debug_mode):
        """
        Update the input route, i.e. refine waypoint list, and extract possible scenario locations

        Parameters:
        - world: CARLA world
        - config: Scenario configuration (RouteConfiguration)
        """

        # Transform the scenario file into a dictionary
        world_annotations = RouteParser.parse_annotations_file(config.scenario_file)

        # prepare route's trajectory (interpolate and add the GPS route)
        gps_route, route = interpolate_trajectory(world, config.trajectory)

        potential_scenarios_definitions, _ = RouteParser.scan_route_for_scenarios(
            config.town, route, world_annotations)

        self.route = route
        CarlaDataProvider.set_ego_vehicle_route(convert_transform_to_location(self.route))

        config.agent.set_global_plan(gps_route, self.route)

        # Sample the scenarios to be used for this route instance.
        self.sampled_scenarios_definitions = self._scenario_sampling(potential_scenarios_definitions)

        # Timeout of scenario in seconds
        self.timeout = self._estimate_route_timeout()

        # Print route in debug mode
        if debug_mode:
            self._draw_waypoints(world, self.route, vertical_shift=1.0, persistency=50000.0)

    def _update_ego_vehicle(self):
        """
        Set/Update the start position of the ego_vehicle
        """
        # move ego to correct position
        elevate_transform = self.route[0][0]
        elevate_transform.location.z += 0.5

        ego_vehicle = CarlaDataProvider.request_new_actor('vehicle.lincoln.mkz2017',
                                                          elevate_transform,
                                                          rolename='hero')

        spectator = CarlaDataProvider.get_world().get_spectator()
        ego_trans = ego_vehicle.get_transform()
        spectator.set_transform(carla.Transform(ego_trans.location + carla.Location(z=50),
                                                    carla.Rotation(pitch=-90)))

        return ego_vehicle

    def _estimate_route_timeout(self):
        """
        Estimate the duration of the route
        """
        route_length = 0.0  # in meters

        prev_point = self.route[0][0]
        for current_point, _ in self.route[1:]:
            dist = current_point.location.distance(prev_point.location)
            route_length += dist
            prev_point = current_point

        return int(SECONDS_GIVEN_PER_METERS * route_length + INITIAL_SECONDS_DELAY)

    # pylint: disable=no-self-use
    def _draw_waypoints(self, world, waypoints, vertical_shift, persistency=-1):
        """
        Draw a list of waypoints at a certain height given in vertical_shift.
        """
        for w in waypoints:
            wp = w[0].location + carla.Location(z=vertical_shift)

            size = 0.2
            if w[1] == RoadOption.LEFT:  # Yellow
                color = carla.Color(255, 255, 0)
            elif w[1] == RoadOption.RIGHT:  # Cyan
                color = carla.Color(0, 255, 255)
            elif w[1] == RoadOption.CHANGELANELEFT:  # Orange
                color = carla.Color(255, 64, 0)
            elif w[1] == RoadOption.CHANGELANERIGHT:  # Dark Cyan
                color = carla.Color(0, 64, 255)
            elif w[1] == RoadOption.STRAIGHT:  # Gray
                color = carla.Color(128, 128, 128)
            else:  # LANEFOLLOW
                color = carla.Color(0, 255, 0) # Green
                size = 0.1

            world.debug.draw_point(wp, size=size, color=color, life_time=persistency)

        world.debug.draw_point(waypoints[0][0].location + carla.Location(z=vertical_shift), size=0.2,
                               color=carla.Color(0, 0, 255), life_time=persistency)
        world.debug.draw_point(waypoints[-1][0].location + carla.Location(z=vertical_shift), size=0.2,
                               color=carla.Color(255, 0, 0), life_time=persistency)

    def _scenario_sampling(self, potential_scenarios_definitions, random_seed=0):
        """
        The function used to sample the scenarios that are going to happen for this route.
        """

        # fix the random seed for reproducibility
        rgn = random.RandomState(random_seed)

        def position_sampled(scenario_choice, sampled_scenarios):
            """
            Check if a position was already sampled, i.e. used for another scenario
            """
            for existent_scenario in sampled_scenarios:
                # If the scenarios have equal positions then it is true.
                if compare_scenarios(scenario_choice, existent_scenario):
                    return True

            return False

        def select_scenario(list_scenarios):
            # priority to the scenarios with higher number: 10 has priority over 9, etc.
            higher_id = -1
            selected_scenario = None
            for scenario in list_scenarios:
                try:
                    scenario_number = int(scenario['name'].split('Scenario')[1])
                except:
                    scenario_number = -1

                if scenario_number >= higher_id:
                    higher_id = scenario_number
                    selected_scenario = scenario

            return selected_scenario

        # The idea is to randomly sample a scenario per trigger position.
        sampled_scenarios = []
        for trigger in potential_scenarios_definitions.keys():
            possible_scenarios = potential_scenarios_definitions[trigger]

            scenario_choice = select_scenario(possible_scenarios)
            del possible_scenarios[possible_scenarios.index(scenario_choice)]
            # We keep sampling and testing if this position is present on any of the scenarios.
            while position_sampled(scenario_choice, sampled_scenarios):
                if possible_scenarios is None or not possible_scenarios:
                    scenario_choice = None
                    break
                scenario_choice = rgn.choice(possible_scenarios)
                del possible_scenarios[possible_scenarios.index(scenario_choice)]

            if scenario_choice is not None:
                sampled_scenarios.append(scenario_choice)

        return sampled_scenarios

    def _build_scenario_instances(self, world, ego_vehicle, scenario_definitions,
                                  scenarios_per_tick=5, timeout=300, debug_mode=False):
        """
        Based on the parsed route and possible scenarios, build all the scenario classes.
        """
        scenario_instance_vec = []

        if debug_mode:
            for scenario in scenario_definitions:
                loc = carla.Location(scenario['trigger_position']['x'],
                                     scenario['trigger_position']['y'],
                                     scenario['trigger_position']['z']) + carla.Location(z=2.0)
                world.debug.draw_point(loc, size=0.3, color=carla.Color(255, 0, 0), life_time=100000)
                world.debug.draw_string(loc, str(scenario['name']), draw_shadow=False,
                                        color=carla.Color(0, 0, 255), life_time=100000, persistent_lines=True)

        for scenario_number, definition in enumerate(scenario_definitions):
            # Get the class possibilities for this scenario number
            scenario_class = NUMBER_CLASS_TRANSLATION[definition['name']]

            # Create the other actors that are going to appear
            if definition['other_actors'] is not None:
                list_of_actor_conf_instances = self._get_actors_instances(definition['other_actors'])
            else:
                list_of_actor_conf_instances = []
            # Create an actor configuration for the ego-vehicle trigger position

            egoactor_trigger_position = convert_json_to_transform(definition['trigger_position'])
            scenario_configuration = ScenarioConfiguration()
            scenario_configuration.other_actors = list_of_actor_conf_instances
            scenario_configuration.trigger_points = [egoactor_trigger_position]
            scenario_configuration.subtype = definition['scenario_type']
            scenario_configuration.ego_vehicles = [ActorConfigurationData('vehicle.lincoln.mkz2017',
                                                                          ego_vehicle.get_transform(),
                                                                          'hero')]
            route_var_name = "ScenarioRouteNumber{}".format(scenario_number)
            scenario_configuration.route_var_name = route_var_name
            try:
                scenario_instance = scenario_class(world, [ego_vehicle], scenario_configuration,
                                                   criteria_enable=False, timeout=timeout)
                # Do a tick every once in a while to avoid spawning everything at the same time
                if scenario_number % scenarios_per_tick == 0:
                    if CarlaDataProvider.is_sync_mode():
                        world.tick()
                    else:
                        world.wait_for_tick()

            except Exception as e:
                print("Skipping scenario '{}' due to setup error: {}".format(definition['name'], e))
                continue

            scenario_instance_vec.append(scenario_instance)

        return scenario_instance_vec

    def _get_actors_instances(self, list_of_antagonist_actors):
        """
        Get the full list of actor instances.
        """

        def get_actors_from_list(list_of_actor_def):
            """
                Receives a list of actor definitions and creates an actual list of ActorConfigurationObjects
            """
            sublist_of_actors = []
            for actor_def in list_of_actor_def:
                sublist_of_actors.append(convert_json_to_actor(actor_def))

            return sublist_of_actors

        list_of_actors = []
        # Parse vehicles to the left
        if 'front' in list_of_antagonist_actors:
            list_of_actors += get_actors_from_list(list_of_antagonist_actors['front'])

        if 'left' in list_of_antagonist_actors:
            list_of_actors += get_actors_from_list(list_of_antagonist_actors['left'])

        if 'right' in list_of_antagonist_actors:
            list_of_actors += get_actors_from_list(list_of_antagonist_actors['right'])

        return list_of_actors

    # pylint: enable=no-self-use

    def _initialize_actors(self, config):
        """
        Set other_actors to the superset of all scenario actors
        """
<<<<<<< HEAD
=======
        # Create the background activity of the route
        town_amount = {
            'Town01': 120,
            'Town02': 100,
            'Town03': 120,
            'Town04': 200,
            'Town05': 120,
            'Town06': 150,
            'Town07': 110,
            'Town08': 180,
            'Town09': 300,
            'Town10': 120,
        }

        self.background_amount = town_amount.get(config.town, 0)

        new_actors = CarlaDataProvider.request_new_batch_actors('vehicle.*',
                                                                self.background_amount,
                                                                carla.Transform(),
                                                                autopilot=True,
                                                                random_location=True,
                                                                rolename='background')

        if new_actors is None:
            raise Exception("Error: Unable to add the background activity, all spawn points were occupied")

        for _actor in new_actors:
            self.other_actors.append(_actor)

>>>>>>> 8887419c
        # Add all the actors of the specific scenarios to self.other_actors
        for scenario in self.list_scenarios:
            self.other_actors.extend(scenario.other_actors)

    def _create_behavior(self):
        """
        Basic behavior do nothing, i.e. Idle
        """
        scenario_trigger_distance = 1.5  # Max trigger distance between route and scenario

        behavior = py_trees.composites.Parallel(policy=py_trees.common.ParallelPolicy.SUCCESS_ON_ONE)

        subbehavior = py_trees.composites.Parallel(name="Behavior",
                                                   policy=py_trees.common.ParallelPolicy.SUCCESS_ON_ALL)

        scenario_behaviors = []
        blackboard_list = []

        for i, scenario in enumerate(self.list_scenarios):
            if scenario.scenario.behavior is not None:
                route_var_name = scenario.config.route_var_name

                if route_var_name is not None:
                    scenario_behaviors.append(scenario.scenario.behavior)
                    blackboard_list.append([scenario.config.route_var_name,
                                            scenario.config.trigger_points[0].location])
                else:
                    name = "{} - {}".format(i, scenario.scenario.behavior.name)
                    oneshot_idiom = oneshot_behavior(
                        name=name,
                        variable_name=name,
                        behaviour=scenario.scenario.behavior)
                    scenario_behaviors.append(oneshot_idiom)

        # Add behavior that manages the scenarios trigger conditions
        scenario_triggerer = ScenarioTriggerer(
            self.ego_vehicles[0],
            self.route,
            blackboard_list,
            scenario_trigger_distance,
            repeat_scenarios=False
        )

        subbehavior.add_child(scenario_triggerer)  # make ScenarioTriggerer the first thing to be checked
        subbehavior.add_children(scenario_behaviors)
        subbehavior.add_child(Idle())  # The behaviours cannot make the route scenario stop
        behavior.add_child(subbehavior)
        return behavior

    def _create_test_criteria(self):
        """
        """
        criteria = []
        route = convert_transform_to_location(self.route)

        collision_criterion = CollisionTest(self.ego_vehicles[0], terminate_on_failure=False)

        route_criterion = InRouteTest(self.ego_vehicles[0],
                                      route=route,
                                      offroad_max=30,
                                      terminate_on_failure=True)
                                      
        completion_criterion = RouteCompletionTest(self.ego_vehicles[0], route=route)

        outsidelane_criterion = OutsideRouteLanesTest(self.ego_vehicles[0], route=route)

        red_light_criterion = RunningRedLightTest(self.ego_vehicles[0])

        stop_criterion = RunningStopTest(self.ego_vehicles[0])

        blocked_criterion = ActorSpeedAboveThresholdTest(self.ego_vehicles[0],
                                                         speed_threshold=0.1,
                                                         below_threshold_max_time=180.0,
                                                         terminate_on_failure=True,
                                                         name="AgentBlockedTest")

        criteria.append(completion_criterion)
        criteria.append(outsidelane_criterion)
        criteria.append(collision_criterion)
        criteria.append(red_light_criterion)
        criteria.append(stop_criterion)
        criteria.append(route_criterion)
        criteria.append(blocked_criterion)

        return criteria

    def __del__(self):
        """
        Remove all actors upon deletion
        """
        self.remove_all_actors()<|MERGE_RESOLUTION|>--- conflicted
+++ resolved
@@ -449,38 +449,6 @@
         """
         Set other_actors to the superset of all scenario actors
         """
-<<<<<<< HEAD
-=======
-        # Create the background activity of the route
-        town_amount = {
-            'Town01': 120,
-            'Town02': 100,
-            'Town03': 120,
-            'Town04': 200,
-            'Town05': 120,
-            'Town06': 150,
-            'Town07': 110,
-            'Town08': 180,
-            'Town09': 300,
-            'Town10': 120,
-        }
-
-        self.background_amount = town_amount.get(config.town, 0)
-
-        new_actors = CarlaDataProvider.request_new_batch_actors('vehicle.*',
-                                                                self.background_amount,
-                                                                carla.Transform(),
-                                                                autopilot=True,
-                                                                random_location=True,
-                                                                rolename='background')
-
-        if new_actors is None:
-            raise Exception("Error: Unable to add the background activity, all spawn points were occupied")
-
-        for _actor in new_actors:
-            self.other_actors.append(_actor)
-
->>>>>>> 8887419c
         # Add all the actors of the specific scenarios to self.other_actors
         for scenario in self.list_scenarios:
             self.other_actors.extend(scenario.other_actors)
